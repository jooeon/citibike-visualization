import L from 'leaflet';
import type { ProcessedTrip } from '../types';

export interface ActiveTrip {
    trip: ProcessedTrip;
    startTime: number; // Animation start time
    progress: number;  // 0-1 animation progress
    animationDuration: number; // How long the animation should take
}

export interface CompletedPath {
    startLatLng: [number, number];
    endLatLng: [number, number];
    color: string;
    opacity: number;
    thickness: number;
    completedAt: number;
}

export class ChronologicalRenderer {
<<<<<<< HEAD
    private canvas: HTMLCanvasElement;
    private ctx: CanvasRenderingContext2D;
    private map: L.Map | null;
    private allTrips: ProcessedTrip[] = [];
    private activeTrips: ActiveTrip[] = [];
    private completedPaths: CompletedPath[] = [];
    private currentTripIndex: number = 0;
    private simulationStartTime: number = 0;
    private timeScale: number = 500; // 500x speed (1 real second = 500 simulation seconds) - reduced by 50%
    private readonly MAX_DISPLAYED_TRIPS = 500; // Hard cap on displayed trips

    constructor(canvas: HTMLCanvasElement, map?: L.Map) {
        this.canvas = canvas;
        this.ctx = canvas.getContext('2d')!;
        this.map = map || null;

        // Set up canvas for smooth rendering
        this.ctx.lineCap = 'round';
        this.ctx.lineJoin = 'round';
    }

    setTrips(trips: ProcessedTrip[]): void {
        this.allTrips = trips;
        this.currentTripIndex = 0;
        this.simulationStartTime = 0;

        console.log(`ChronologicalRenderer: Set ${trips.length} trips`);
        if (trips.length > 0) {
            console.log(`First trip: ${trips[0].startTime.toLocaleString()}`);
            console.log(`Last trip: ${trips[trips.length - 1].startTime.toLocaleString()}`);
        }
    }

    startSimulation(): void {
        this.simulationStartTime = Date.now();
        this.currentTripIndex = 0;
        this.activeTrips = [];
        this.completedPaths = [];

        console.log('Starting chronological simulation');
    }

    updateSimulation(speed: number): { currentSimTime: Date, tripsStarted: number } {
        if (this.allTrips.length === 0 || this.simulationStartTime === 0) {
            return { currentSimTime: new Date(), tripsStarted: 0 };
        }

        const realTimeElapsed = Date.now() - this.simulationStartTime;
        const simulationTimeElapsed = realTimeElapsed * this.timeScale * speed;

        // Calculate current simulation time
        const firstTripTime = this.allTrips[0].startTimestamp * 1000;
        const currentSimTime = new Date(firstTripTime + simulationTimeElapsed);

        // Start new trips that should have started by now
        let tripsStarted = 0;
        while (this.currentTripIndex < this.allTrips.length) {
            const trip = this.allTrips[this.currentTripIndex];
            const tripStartTime = trip.startTimestamp * 1000;

            if (tripStartTime <= currentSimTime.getTime()) {
                this.startTrip(trip);
                this.currentTripIndex++;
                tripsStarted++;
            } else {
                break;
            }
        }

        // Update active trips
        this.updateActiveTrips();

        return { currentSimTime, tripsStarted };
    }

    private startTrip(trip: ProcessedTrip): void {
        // Calculate animation duration based on actual trip duration
        // Scale it down for visual appeal (e.g., 30-minute trip becomes 3-second animation)
        const animationDuration = Math.max(1000, Math.min(5000, trip.duration / 10));

        this.activeTrips.push({
            trip,
            startTime: Date.now(),
            progress: 0,
            animationDuration
        });
    }

    private updateActiveTrips(): void {
        const currentTime = Date.now();

        this.activeTrips = this.activeTrips.filter(activeTrip => {
            const elapsed = currentTime - activeTrip.startTime;
            activeTrip.progress = Math.min(1, elapsed / activeTrip.animationDuration);

            if (activeTrip.progress >= 1) {
                // Trip animation completed, add to persistent paths
                this.completedPaths.push({
                    startLatLng: [activeTrip.trip.startLat, activeTrip.trip.startLng],
                    endLatLng: [activeTrip.trip.endLat, activeTrip.trip.endLng],
                    color: this.getTripColor(activeTrip.trip),
                    opacity: 0.6,
                    thickness: 2,
                    completedAt: currentTime
                });

                // Enforce FIFO cap on completed paths
                if (this.completedPaths.length > this.MAX_DISPLAYED_TRIPS) {
                    this.completedPaths.shift(); // Remove oldest completed path
                }

                return false; // Remove from active trips
            }

            return true; // Keep in active trips
=======
  private canvas: HTMLCanvasElement;
  private ctx: CanvasRenderingContext2D;
  private map: L.Map | null;
  private allTrips: ProcessedTrip[] = [];
  private activeTrips: ActiveTrip[] = [];
  private completedPaths: CompletedPath[] = [];
  private currentTripIndex: number = 0;
  private simulationStartTime: number = 0;
  private simulationTimeOffset: number = 0; // Track accumulated simulation time
  private timeScale: number = 500; // 500x speed (1 real second = 500 simulation seconds) - reduced by 50%
  private readonly MAX_DISPLAYED_TRIPS = 500; // Hard cap on displayed trips
  private totalTripsStarted: number = 0; // Monotonically increasing counter

  constructor(canvas: HTMLCanvasElement, map?: L.Map) {
    this.canvas = canvas;
    this.ctx = canvas.getContext('2d')!;
    this.map = map || null;
    
    // Set up canvas for smooth rendering
    this.ctx.lineCap = 'round';
    this.ctx.lineJoin = 'round';
  }

  setTrips(trips: ProcessedTrip[]): void {
    this.allTrips = trips;
    this.currentTripIndex = 0;
    this.simulationStartTime = 0;
    
    console.log(`ChronologicalRenderer: Set ${trips.length} trips`);
    if (trips.length > 0) {
      console.log(`First trip: ${trips[0].startTime.toLocaleString()}`);
      console.log(`Last trip: ${trips[trips.length - 1].startTime.toLocaleString()}`);
    }
  }

  startSimulation(): void {
    // Only reset if this is a true restart (not a speed change)
    if (this.simulationStartTime === 0) {
      this.simulationStartTime = Date.now();
      this.currentTripIndex = 0;
      this.activeTrips = [];
      this.completedPaths = [];
      this.simulationTimeOffset = 0;
      this.totalTripsStarted = 0;
    } else {
      // Speed change: preserve current state but update timing reference
      this.simulationStartTime = Date.now();
    }
    
    console.log('Starting chronological simulation');
  }

  updateSimulation(speed: number): { currentSimTime: Date, tripsStarted: number } {
    if (this.allTrips.length === 0 || this.simulationStartTime === 0) {
      return { currentSimTime: new Date(), tripsStarted: 0 };
    }

    const realTimeElapsed = Date.now() - this.simulationStartTime;
    const simulationTimeElapsed = this.simulationTimeOffset + (realTimeElapsed * this.timeScale * speed);
    
    // Calculate current simulation time
    const firstTripTime = this.allTrips[0].startTimestamp * 1000;
    const currentSimTime = new Date(firstTripTime + simulationTimeElapsed);

    // Start new trips that should have started by now
    let tripsStarted = 0;
    while (this.currentTripIndex < this.allTrips.length) {
      const trip = this.allTrips[this.currentTripIndex];
      const tripStartTime = trip.startTimestamp * 1000;
      
      if (tripStartTime <= currentSimTime.getTime()) {
        this.startTrip(trip);
        this.currentTripIndex++;
        this.totalTripsStarted++;
        tripsStarted++;
      } else {
        break;
      }
    }

    // Update active trips
    this.updateActiveTrips();

    return { currentSimTime, tripsStarted };
  }

  updateSimulationTimeOffset(speed: number): void {
    // Called before speed changes to preserve timeline position
    if (this.simulationStartTime > 0) {
      const realTimeElapsed = Date.now() - this.simulationStartTime;
      this.simulationTimeOffset += realTimeElapsed * this.timeScale * speed;
    }
  }

  private startTrip(trip: ProcessedTrip): void {
    // Calculate animation duration based on actual trip duration
    // Scale it down for visual appeal (e.g., 30-minute trip becomes 3-second animation)
    const animationDuration = Math.max(1000, Math.min(5000, trip.duration / 10));

    this.activeTrips.push({
      trip,
      startTime: Date.now(),
      progress: 0,
      animationDuration
    });
  }

  private updateActiveTrips(): void {
    const currentTime = Date.now();
    
    this.activeTrips = this.activeTrips.filter(activeTrip => {
      const elapsed = currentTime - activeTrip.startTime;
      activeTrip.progress = Math.min(1, elapsed / activeTrip.animationDuration);
      
      if (activeTrip.progress >= 1) {
        // Trip animation completed, add to persistent paths
        this.completedPaths.push({
          startLatLng: [activeTrip.trip.startLat, activeTrip.trip.startLng],
          endLatLng: [activeTrip.trip.endLat, activeTrip.trip.endLng],
          color: this.getTripColor(activeTrip.trip),
          opacity: 0.6,
          thickness: 2,
          completedAt: currentTime
>>>>>>> c62fcad5
        });
    }

    private getTripColor(trip: ProcessedTrip): string {
        // Color based on time of day
        const hour = trip.startTime.getHours();

        if (hour >= 6 && hour < 10) return '#4f46e5'; // Morning rush - blue
        if (hour >= 10 && hour < 16) return '#f59e0b'; // Midday - amber
        if (hour >= 16 && hour < 20) return '#dc2626'; // Evening rush - red
        if (hour >= 20 || hour < 6) return '#8b5cf6'; // Night - purple

        return '#6b7280'; // Default gray
    }

    private coordsToCanvas(lat: number, lng: number): { x: number; y: number } {
        if (this.map) {
            const point = this.map.latLngToContainerPoint([lat, lng]);
            return { x: point.x, y: point.y };
        }
<<<<<<< HEAD

        // Fallback coordinate transformation
        const NYC_BOUNDS = {
            minLat: 40.4774,
            maxLat: 40.9176,
            minLng: -74.2591,
            maxLng: -73.7004
        };

        const padding = 50;
        const x = ((lng - NYC_BOUNDS.minLng) / (NYC_BOUNDS.maxLng - NYC_BOUNDS.minLng))
            * (this.canvas.width - 2 * padding) + padding;
        const y = ((NYC_BOUNDS.maxLat - lat) / (NYC_BOUNDS.maxLat - NYC_BOUNDS.minLat))
            * (this.canvas.height - 2 * padding) + padding;
        return { x, y };
    }

    private drawPath(startLat: number, startLng: number, endLat: number, endLng: number,
                     color: string, opacity: number, thickness: number, progress: number = 1): void {
        const start = this.coordsToCanvas(startLat, startLng);
        const end = this.coordsToCanvas(endLat, endLng);

        // Skip if coordinates are off-screen or too close
        const distance = Math.sqrt(Math.pow(end.x - start.x, 2) + Math.pow(end.y - start.y, 2));
        if (distance < 2 || distance > Math.max(this.canvas.width, this.canvas.height) * 2) {
            return;
        }

        this.ctx.save();
        this.ctx.globalAlpha = opacity;
        this.ctx.strokeStyle = color;
        this.ctx.lineWidth = thickness;

        // Add subtle glow for active trips
        if (progress < 1) {
            this.ctx.shadowColor = color;
            this.ctx.shadowBlur = 8;
        }

        this.ctx.beginPath();
        this.ctx.moveTo(start.x, start.y);

        if (progress < 1) {
            // Draw partial line for active trips
            const currentX = start.x + (end.x - start.x) * progress;
            const currentY = start.y + (end.y - start.y) * progress;
            this.ctx.lineTo(currentX, currentY);

            // Draw glowing dot at current position
            this.ctx.stroke();
            this.ctx.fillStyle = color;
            this.ctx.shadowBlur = 15;
            this.ctx.beginPath();
            this.ctx.arc(currentX, currentY, 4, 0, 2 * Math.PI);
            this.ctx.fill();
        } else {
            // Draw complete line for completed trips
            this.ctx.lineTo(end.x, end.y);
            this.ctx.stroke();
        }

        this.ctx.restore();
    }

    render(): void {
        // Clear canvas
        this.ctx.clearRect(0, 0, this.canvas.width, this.canvas.height);

        const currentTime = Date.now();

        // Fade old completed paths
        this.completedPaths = this.completedPaths.filter(path => {
            const age = currentTime - path.completedAt;
            const maxAge = 300000; // 5 minutes

            if (age > maxAge) {
                return false; // Remove very old paths
            }

            // Calculate fading opacity
            let opacity = path.opacity;
            if (age > 60000) { // Start fading after 1 minute
                const fadeProgress = (age - 60000) / (maxAge - 60000);
                opacity = path.opacity * (1 - fadeProgress);
            }

            // Draw completed path
            this.drawPath(
                path.startLatLng[0], path.startLatLng[1],
                path.endLatLng[0], path.endLatLng[1],
                path.color, opacity, path.thickness
            );

            return true;
        });

        // Draw active trips
        this.activeTrips.forEach(activeTrip => {
            this.drawPath(
                activeTrip.trip.startLat, activeTrip.trip.startLng,
                activeTrip.trip.endLat, activeTrip.trip.endLng,
                this.getTripColor(activeTrip.trip), 1.0, 3, activeTrip.progress
            );
        });
=======
        
        return false; // Remove from active trips
      }
      
      return true; // Keep in active trips
    });
  }

  private getTripColor(trip: ProcessedTrip): string {
    // Gradient color based on time of day
    const hour = trip.startTime.getHours();
    const minute = trip.startTime.getMinutes();
    const timeDecimal = hour + minute / 60; // Convert to decimal hours (e.g., 6.5 for 6:30)
    
    // Define color stops for 24-hour cycle
    const colorStops = [
      { time: 0, color: [139, 92, 246] },   // Night - purple (00:00)
      { time: 6, color: [139, 92, 246] },   // Night - purple (06:00)
      { time: 10, color: [79, 70, 229] },   // Morning rush - blue (10:00)
      { time: 16, color: [245, 158, 11] },  // Midday - amber (16:00)
      { time: 20, color: [220, 38, 38] },   // Evening rush - red (20:00)
      { time: 24, color: [139, 92, 246] }   // Night - purple (24:00)
    ];
    
    // Find the two color stops to interpolate between
    let startStop = colorStops[0];
    let endStop = colorStops[colorStops.length - 1];
    
    for (let i = 0; i < colorStops.length - 1; i++) {
      if (timeDecimal >= colorStops[i].time && timeDecimal <= colorStops[i + 1].time) {
        startStop = colorStops[i];
        endStop = colorStops[i + 1];
        break;
      }
    }
    
    // Calculate interpolation factor
    const timeDiff = endStop.time - startStop.time;
    const factor = timeDiff === 0 ? 0 : (timeDecimal - startStop.time) / timeDiff;
    
    // Interpolate RGB values
    const r = Math.round(startStop.color[0] + (endStop.color[0] - startStop.color[0]) * factor);
    const g = Math.round(startStop.color[1] + (endStop.color[1] - startStop.color[1]) * factor);
    const b = Math.round(startStop.color[2] + (endStop.color[2] - startStop.color[2]) * factor);
    
    return `rgb(${r}, ${g}, ${b})`;
  }

  private coordsToCanvas(lat: number, lng: number): { x: number; y: number } {
    if (this.map) {
      const point = this.map.latLngToContainerPoint([lat, lng]);
      return { x: point.x, y: point.y };
    }
    
    // Fallback coordinate transformation
    const NYC_BOUNDS = {
      minLat: 40.6892,  // Southern Brooklyn
      maxLat: 40.8820,  // Northern Bronx
      minLng: -74.0259, // Western Manhattan/Jersey City
      maxLng: -73.7004  // Eastern Queens
    };
    
    const padding = 50;
    const x = ((lng - NYC_BOUNDS.minLng) / (NYC_BOUNDS.maxLng - NYC_BOUNDS.minLng)) 
              * (this.canvas.width - 2 * padding) + padding;
    const y = ((NYC_BOUNDS.maxLat - lat) / (NYC_BOUNDS.maxLat - NYC_BOUNDS.minLat)) 
              * (this.canvas.height - 2 * padding) + padding;
    return { x, y };
  }

  private drawPath(startLat: number, startLng: number, endLat: number, endLng: number, 
                   color: string, opacity: number, thickness: number, progress: number = 1): void {
    const start = this.coordsToCanvas(startLat, startLng);
    const end = this.coordsToCanvas(endLat, endLng);
    
    // Skip if coordinates are off-screen or too close
    const distance = Math.sqrt(Math.pow(end.x - start.x, 2) + Math.pow(end.y - start.y, 2));
    if (distance < 2 || distance > Math.max(this.canvas.width, this.canvas.height) * 2) {
      return;
>>>>>>> c62fcad5
    }

    reset(): void {
        this.currentTripIndex = 0;
        this.activeTrips = [];
        this.completedPaths = [];
        this.simulationStartTime = 0;
    }

    getStats() {
        return {
            totalTrips: this.allTrips.length,
            currentTripIndex: this.currentTripIndex,
            activeTrips: this.activeTrips.length,
            completedPaths: this.completedPaths.length,
            displayedTrips: this.activeTrips.length + this.completedPaths.length,
            progress: this.allTrips.length > 0 ? this.currentTripIndex / this.allTrips.length : 0
        };
    }
<<<<<<< HEAD
=======
    
    this.ctx.restore();
  }

  render(): void {
    // Clear canvas
    this.ctx.clearRect(0, 0, this.canvas.width, this.canvas.height);
    
    const currentTime = Date.now();
    
    // Fade old completed paths
    this.completedPaths = this.completedPaths.filter(path => {
      const age = currentTime - path.completedAt;
      const maxAge = 300000; // 5 minutes
      
      if (age > maxAge) {
        return false; // Remove very old paths
      }
      
      // Calculate fading opacity
      let opacity = path.opacity;
      if (age > 60000) { // Start fading after 1 minute
        const fadeProgress = (age - 60000) / (maxAge - 60000);
        opacity = path.opacity * (1 - fadeProgress);
      }
      
      // Draw completed path
      this.drawPath(
        path.startLatLng[0], path.startLatLng[1],
        path.endLatLng[0], path.endLatLng[1],
        path.color, opacity, path.thickness
      );
      
      return true;
    });
    
    // Draw active trips
    this.activeTrips.forEach(activeTrip => {
      this.drawPath(
        activeTrip.trip.startLat, activeTrip.trip.startLng,
        activeTrip.trip.endLat, activeTrip.trip.endLng,
        this.getTripColor(activeTrip.trip), 1.0, 3, activeTrip.progress
      );
    });
  }

  reset(): void {
    this.currentTripIndex = 0;
    this.activeTrips = [];
    this.completedPaths = [];
    this.simulationStartTime = 0;
    this.simulationTimeOffset = 0;
    this.totalTripsStarted = 0;
  }

  getStats() {
    return {
      totalTrips: this.allTrips.length,
      currentTripIndex: this.currentTripIndex,
      totalTripsStarted: this.totalTripsStarted,
      activeTrips: this.activeTrips.length,
      completedPaths: this.completedPaths.length,
      displayedTrips: this.activeTrips.length + this.completedPaths.length,
      progress: this.allTrips.length > 0 ? this.currentTripIndex / this.allTrips.length : 0
    };
  }
>>>>>>> c62fcad5
}<|MERGE_RESOLUTION|>--- conflicted
+++ resolved
@@ -2,139 +2,22 @@
 import type { ProcessedTrip } from '../types';
 
 export interface ActiveTrip {
-    trip: ProcessedTrip;
-    startTime: number; // Animation start time
-    progress: number;  // 0-1 animation progress
-    animationDuration: number; // How long the animation should take
+  trip: ProcessedTrip;
+  startTime: number; // Animation start time
+  progress: number;  // 0-1 animation progress
+  animationDuration: number; // How long the animation should take
 }
 
 export interface CompletedPath {
-    startLatLng: [number, number];
-    endLatLng: [number, number];
-    color: string;
-    opacity: number;
-    thickness: number;
-    completedAt: number;
+  startLatLng: [number, number];
+  endLatLng: [number, number];
+  color: string;
+  opacity: number;
+  thickness: number;
+  completedAt: number;
 }
 
 export class ChronologicalRenderer {
-<<<<<<< HEAD
-    private canvas: HTMLCanvasElement;
-    private ctx: CanvasRenderingContext2D;
-    private map: L.Map | null;
-    private allTrips: ProcessedTrip[] = [];
-    private activeTrips: ActiveTrip[] = [];
-    private completedPaths: CompletedPath[] = [];
-    private currentTripIndex: number = 0;
-    private simulationStartTime: number = 0;
-    private timeScale: number = 500; // 500x speed (1 real second = 500 simulation seconds) - reduced by 50%
-    private readonly MAX_DISPLAYED_TRIPS = 500; // Hard cap on displayed trips
-
-    constructor(canvas: HTMLCanvasElement, map?: L.Map) {
-        this.canvas = canvas;
-        this.ctx = canvas.getContext('2d')!;
-        this.map = map || null;
-
-        // Set up canvas for smooth rendering
-        this.ctx.lineCap = 'round';
-        this.ctx.lineJoin = 'round';
-    }
-
-    setTrips(trips: ProcessedTrip[]): void {
-        this.allTrips = trips;
-        this.currentTripIndex = 0;
-        this.simulationStartTime = 0;
-
-        console.log(`ChronologicalRenderer: Set ${trips.length} trips`);
-        if (trips.length > 0) {
-            console.log(`First trip: ${trips[0].startTime.toLocaleString()}`);
-            console.log(`Last trip: ${trips[trips.length - 1].startTime.toLocaleString()}`);
-        }
-    }
-
-    startSimulation(): void {
-        this.simulationStartTime = Date.now();
-        this.currentTripIndex = 0;
-        this.activeTrips = [];
-        this.completedPaths = [];
-
-        console.log('Starting chronological simulation');
-    }
-
-    updateSimulation(speed: number): { currentSimTime: Date, tripsStarted: number } {
-        if (this.allTrips.length === 0 || this.simulationStartTime === 0) {
-            return { currentSimTime: new Date(), tripsStarted: 0 };
-        }
-
-        const realTimeElapsed = Date.now() - this.simulationStartTime;
-        const simulationTimeElapsed = realTimeElapsed * this.timeScale * speed;
-
-        // Calculate current simulation time
-        const firstTripTime = this.allTrips[0].startTimestamp * 1000;
-        const currentSimTime = new Date(firstTripTime + simulationTimeElapsed);
-
-        // Start new trips that should have started by now
-        let tripsStarted = 0;
-        while (this.currentTripIndex < this.allTrips.length) {
-            const trip = this.allTrips[this.currentTripIndex];
-            const tripStartTime = trip.startTimestamp * 1000;
-
-            if (tripStartTime <= currentSimTime.getTime()) {
-                this.startTrip(trip);
-                this.currentTripIndex++;
-                tripsStarted++;
-            } else {
-                break;
-            }
-        }
-
-        // Update active trips
-        this.updateActiveTrips();
-
-        return { currentSimTime, tripsStarted };
-    }
-
-    private startTrip(trip: ProcessedTrip): void {
-        // Calculate animation duration based on actual trip duration
-        // Scale it down for visual appeal (e.g., 30-minute trip becomes 3-second animation)
-        const animationDuration = Math.max(1000, Math.min(5000, trip.duration / 10));
-
-        this.activeTrips.push({
-            trip,
-            startTime: Date.now(),
-            progress: 0,
-            animationDuration
-        });
-    }
-
-    private updateActiveTrips(): void {
-        const currentTime = Date.now();
-
-        this.activeTrips = this.activeTrips.filter(activeTrip => {
-            const elapsed = currentTime - activeTrip.startTime;
-            activeTrip.progress = Math.min(1, elapsed / activeTrip.animationDuration);
-
-            if (activeTrip.progress >= 1) {
-                // Trip animation completed, add to persistent paths
-                this.completedPaths.push({
-                    startLatLng: [activeTrip.trip.startLat, activeTrip.trip.startLng],
-                    endLatLng: [activeTrip.trip.endLat, activeTrip.trip.endLng],
-                    color: this.getTripColor(activeTrip.trip),
-                    opacity: 0.6,
-                    thickness: 2,
-                    completedAt: currentTime
-                });
-
-                // Enforce FIFO cap on completed paths
-                if (this.completedPaths.length > this.MAX_DISPLAYED_TRIPS) {
-                    this.completedPaths.shift(); // Remove oldest completed path
-                }
-
-                return false; // Remove from active trips
-            }
-
-            return true; // Keep in active trips
-=======
   private canvas: HTMLCanvasElement;
   private ctx: CanvasRenderingContext2D;
   private map: L.Map | null;
@@ -258,133 +141,12 @@
           opacity: 0.6,
           thickness: 2,
           completedAt: currentTime
->>>>>>> c62fcad5
         });
-    }
-
-    private getTripColor(trip: ProcessedTrip): string {
-        // Color based on time of day
-        const hour = trip.startTime.getHours();
-
-        if (hour >= 6 && hour < 10) return '#4f46e5'; // Morning rush - blue
-        if (hour >= 10 && hour < 16) return '#f59e0b'; // Midday - amber
-        if (hour >= 16 && hour < 20) return '#dc2626'; // Evening rush - red
-        if (hour >= 20 || hour < 6) return '#8b5cf6'; // Night - purple
-
-        return '#6b7280'; // Default gray
-    }
-
-    private coordsToCanvas(lat: number, lng: number): { x: number; y: number } {
-        if (this.map) {
-            const point = this.map.latLngToContainerPoint([lat, lng]);
-            return { x: point.x, y: point.y };
+        
+        // Enforce FIFO cap on completed paths
+        if (this.completedPaths.length > this.MAX_DISPLAYED_TRIPS) {
+          this.completedPaths.shift(); // Remove oldest completed path
         }
-<<<<<<< HEAD
-
-        // Fallback coordinate transformation
-        const NYC_BOUNDS = {
-            minLat: 40.4774,
-            maxLat: 40.9176,
-            minLng: -74.2591,
-            maxLng: -73.7004
-        };
-
-        const padding = 50;
-        const x = ((lng - NYC_BOUNDS.minLng) / (NYC_BOUNDS.maxLng - NYC_BOUNDS.minLng))
-            * (this.canvas.width - 2 * padding) + padding;
-        const y = ((NYC_BOUNDS.maxLat - lat) / (NYC_BOUNDS.maxLat - NYC_BOUNDS.minLat))
-            * (this.canvas.height - 2 * padding) + padding;
-        return { x, y };
-    }
-
-    private drawPath(startLat: number, startLng: number, endLat: number, endLng: number,
-                     color: string, opacity: number, thickness: number, progress: number = 1): void {
-        const start = this.coordsToCanvas(startLat, startLng);
-        const end = this.coordsToCanvas(endLat, endLng);
-
-        // Skip if coordinates are off-screen or too close
-        const distance = Math.sqrt(Math.pow(end.x - start.x, 2) + Math.pow(end.y - start.y, 2));
-        if (distance < 2 || distance > Math.max(this.canvas.width, this.canvas.height) * 2) {
-            return;
-        }
-
-        this.ctx.save();
-        this.ctx.globalAlpha = opacity;
-        this.ctx.strokeStyle = color;
-        this.ctx.lineWidth = thickness;
-
-        // Add subtle glow for active trips
-        if (progress < 1) {
-            this.ctx.shadowColor = color;
-            this.ctx.shadowBlur = 8;
-        }
-
-        this.ctx.beginPath();
-        this.ctx.moveTo(start.x, start.y);
-
-        if (progress < 1) {
-            // Draw partial line for active trips
-            const currentX = start.x + (end.x - start.x) * progress;
-            const currentY = start.y + (end.y - start.y) * progress;
-            this.ctx.lineTo(currentX, currentY);
-
-            // Draw glowing dot at current position
-            this.ctx.stroke();
-            this.ctx.fillStyle = color;
-            this.ctx.shadowBlur = 15;
-            this.ctx.beginPath();
-            this.ctx.arc(currentX, currentY, 4, 0, 2 * Math.PI);
-            this.ctx.fill();
-        } else {
-            // Draw complete line for completed trips
-            this.ctx.lineTo(end.x, end.y);
-            this.ctx.stroke();
-        }
-
-        this.ctx.restore();
-    }
-
-    render(): void {
-        // Clear canvas
-        this.ctx.clearRect(0, 0, this.canvas.width, this.canvas.height);
-
-        const currentTime = Date.now();
-
-        // Fade old completed paths
-        this.completedPaths = this.completedPaths.filter(path => {
-            const age = currentTime - path.completedAt;
-            const maxAge = 300000; // 5 minutes
-
-            if (age > maxAge) {
-                return false; // Remove very old paths
-            }
-
-            // Calculate fading opacity
-            let opacity = path.opacity;
-            if (age > 60000) { // Start fading after 1 minute
-                const fadeProgress = (age - 60000) / (maxAge - 60000);
-                opacity = path.opacity * (1 - fadeProgress);
-            }
-
-            // Draw completed path
-            this.drawPath(
-                path.startLatLng[0], path.startLatLng[1],
-                path.endLatLng[0], path.endLatLng[1],
-                path.color, opacity, path.thickness
-            );
-
-            return true;
-        });
-
-        // Draw active trips
-        this.activeTrips.forEach(activeTrip => {
-            this.drawPath(
-                activeTrip.trip.startLat, activeTrip.trip.startLng,
-                activeTrip.trip.endLat, activeTrip.trip.endLng,
-                this.getTripColor(activeTrip.trip), 1.0, 3, activeTrip.progress
-            );
-        });
-=======
         
         return false; // Remove from active trips
       }
@@ -464,28 +226,40 @@
     const distance = Math.sqrt(Math.pow(end.x - start.x, 2) + Math.pow(end.y - start.y, 2));
     if (distance < 2 || distance > Math.max(this.canvas.width, this.canvas.height) * 2) {
       return;
->>>>>>> c62fcad5
-    }
-
-    reset(): void {
-        this.currentTripIndex = 0;
-        this.activeTrips = [];
-        this.completedPaths = [];
-        this.simulationStartTime = 0;
-    }
-
-    getStats() {
-        return {
-            totalTrips: this.allTrips.length,
-            currentTripIndex: this.currentTripIndex,
-            activeTrips: this.activeTrips.length,
-            completedPaths: this.completedPaths.length,
-            displayedTrips: this.activeTrips.length + this.completedPaths.length,
-            progress: this.allTrips.length > 0 ? this.currentTripIndex / this.allTrips.length : 0
-        };
-    }
-<<<<<<< HEAD
-=======
+    }
+
+    this.ctx.save();
+    this.ctx.globalAlpha = opacity;
+    this.ctx.strokeStyle = color;
+    this.ctx.lineWidth = thickness;
+    
+    // Add subtle glow for active trips
+    if (progress < 1) {
+      this.ctx.shadowColor = color;
+      this.ctx.shadowBlur = 8;
+    }
+
+    this.ctx.beginPath();
+    this.ctx.moveTo(start.x, start.y);
+    
+    if (progress < 1) {
+      // Draw partial line for active trips
+      const currentX = start.x + (end.x - start.x) * progress;
+      const currentY = start.y + (end.y - start.y) * progress;
+      this.ctx.lineTo(currentX, currentY);
+      
+      // Draw glowing dot at current position
+      this.ctx.stroke();
+      this.ctx.fillStyle = color;
+      this.ctx.shadowBlur = 15;
+      this.ctx.beginPath();
+      this.ctx.arc(currentX, currentY, 4, 0, 2 * Math.PI);
+      this.ctx.fill();
+    } else {
+      // Draw complete line for completed trips
+      this.ctx.lineTo(end.x, end.y);
+      this.ctx.stroke();
+    }
     
     this.ctx.restore();
   }
@@ -552,5 +326,4 @@
       progress: this.allTrips.length > 0 ? this.currentTripIndex / this.allTrips.length : 0
     };
   }
->>>>>>> c62fcad5
 }